{
  "name": "claude-dev",
  "displayName": "Claude Dev",
  "description": "Autonomous coding agent right in your IDE, capable of creating/editing files, executing commands, and more with your permission every step of the way.",
  "version": "1.8.1",
  "icon": "icons/icon.png",
  "galleryBanner": {
    "color": "#1E1E1E",
    "theme": "dark"
  },
  "engines": {
    "vscode": "^1.84.0"
  },
  "author": {
    "name": "Saoud Rizwan"
  },
  "license": "MIT",
  "publisher": "saoudrizwan",
  "repository": {
    "type": "git",
    "url": "https://github.com/saoudrizwan/claude-dev"
  },
  "categories": [
    "AI",
    "Chat",
    "Programming Languages",
    "Education",
    "Snippets",
    "Testing"
  ],
  "keywords": [
    "claude",
    "coding",
    "agent",
    "autonomous",
    "chatgpt",
    "sonnet",
    "ai",
    "llama"
  ],
  "activationEvents": [],
  "main": "./dist/extension.js",
  "contributes": {
    "viewsContainers": {
      "activitybar": [
        {
          "id": "claude-dev-ActivityBar",
          "title": "Claude Dev",
          "icon": "$(robot)"
        }
      ]
    },
    "views": {
      "claude-dev-ActivityBar": [
        {
          "type": "webview",
          "id": "claude-dev.SidebarProvider",
          "name": ""
        }
      ]
    },
    "commands": [
      {
        "command": "claude-dev.plusButtonTapped",
        "title": "New Task",
        "icon": "$(add)"
      },
      {
        "command": "claude-dev.historyButtonTapped",
        "title": "History",
        "icon": "$(history)"
      },
      {
        "command": "claude-dev.popoutButtonTapped",
        "title": "Open in Editor",
        "icon": "$(link-external)"
      },
      {
        "command": "claude-dev.settingsButtonTapped",
        "title": "Settings",
        "icon": "$(settings-gear)"
      },
      {
        "command": "claude-dev.openInNewTab",
        "title": "Open In New Tab",
        "category": "Claude Dev"
      }
    ],
    "menus": {
      "view/title": [
        {
          "command": "claude-dev.plusButtonTapped",
          "group": "navigation@1",
          "when": "view == claude-dev.SidebarProvider"
        },
        {
          "command": "claude-dev.historyButtonTapped",
          "group": "navigation@2",
          "when": "view == claude-dev.SidebarProvider"
        },
        {
          "command": "claude-dev.popoutButtonTapped",
          "group": "navigation@3",
          "when": "view == claude-dev.SidebarProvider"
        },
        {
          "command": "claude-dev.settingsButtonTapped",
          "group": "navigation@4",
          "when": "view == claude-dev.SidebarProvider"
        }
      ]
    }
  },
  "scripts": {
    "vscode:prepublish": "npm run package",
    "compile": "npm run check-types && npm run lint && node esbuild.js",
    "watch": "npm-run-all -p watch:*",
    "watch:esbuild": "node esbuild.js --watch",
    "watch:tsc": "tsc --noEmit --watch --project tsconfig.json",
    "package": "npm run build:webview && npm run check-types && npm run lint && node esbuild.js --production",
    "compile-tests": "tsc -p . --outDir out",
    "watch-tests": "tsc -p . -w --outDir out",
    "pretest": "npm run compile-tests && npm run compile && npm run lint",
    "check-types": "tsc --noEmit",
    "lint": "eslint src --ext ts",
    "test": "vscode-test",
    "install:all": "npm install && cd webview-ui && npm install",
    "start:webview": "cd webview-ui && npm run start",
    "build:webview": "cd webview-ui && npm run build",
    "test:webview": "cd webview-ui && npm run test",
    "publish:marketplace": "vsce publish && ovsx publish"
  },
  "devDependencies": {
    "@types/diff": "^5.2.1",
    "@types/mocha": "^10.0.7",
    "@types/node": "20.x",
    "@types/vscode": "^1.84.0",
    "@typescript-eslint/eslint-plugin": "^7.14.1",
    "@typescript-eslint/parser": "^7.11.0",
    "@vscode/test-cli": "^0.0.9",
    "@vscode/test-electron": "^2.4.0",
    "esbuild": "^0.21.5",
    "eslint": "^8.57.0",
    "npm-run-all": "^4.1.5",
    "typescript": "^5.4.5"
  },
  "dependencies": {
    "@anthropic-ai/bedrock-sdk": "^0.10.2",
    "@anthropic-ai/sdk": "^0.26.0",
    "@anthropic-ai/vertex-sdk": "^0.4.1",
    "@google/generative-ai": "^0.18.0",
    "@types/clone-deep": "^4.0.4",
    "@types/pdf-parse": "^1.1.4",
    "@types/turndown": "^5.0.5",
    "@vscode/codicons": "^0.0.36",
    "axios": "^1.7.4",
    "cheerio": "^1.0.0",
    "clone-deep": "^4.0.1",
    "default-shell": "^2.2.0",
    "delay": "^6.0.0",
    "diff": "^5.2.0",
    "fast-deep-equal": "^3.1.3",
    "globby": "^14.0.2",
    "isbinaryfile": "^5.0.2",
    "mammoth": "^1.8.0",
    "monaco-vscode-textmate-theme-converter": "^0.1.7",
    "openai": "^4.61.0",
    "os-name": "^6.0.0",
    "p-wait-for": "^5.0.2",
<<<<<<< HEAD
    "rewire": "^7.0.0",
=======
    "pdf-parse": "^1.1.1",
    "puppeteer-chromium-resolver": "^23.0.0",
    "puppeteer-core": "^23.4.0",
>>>>>>> 25831b57
    "serialize-error": "^11.0.3",
    "strip-ansi": "^7.1.0",
    "tree-sitter-wasms": "^0.1.11",
    "turndown": "^7.2.0",
    "web-tree-sitter": "^0.22.6"
  }
}<|MERGE_RESOLUTION|>--- conflicted
+++ resolved
@@ -167,13 +167,6 @@
     "openai": "^4.61.0",
     "os-name": "^6.0.0",
     "p-wait-for": "^5.0.2",
-<<<<<<< HEAD
-    "rewire": "^7.0.0",
-=======
-    "pdf-parse": "^1.1.1",
-    "puppeteer-chromium-resolver": "^23.0.0",
-    "puppeteer-core": "^23.4.0",
->>>>>>> 25831b57
     "serialize-error": "^11.0.3",
     "strip-ansi": "^7.1.0",
     "tree-sitter-wasms": "^0.1.11",
